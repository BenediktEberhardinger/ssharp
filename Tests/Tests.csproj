﻿<?xml version="1.0" encoding="utf-8"?>
<Project ToolsVersion="12.0" DefaultTargets="Build" xmlns="http://schemas.microsoft.com/developer/msbuild/2003">
  <Import Project="..\Dependencies\xunit.runner.visualstudio.2.1.0\build\net20\xunit.runner.visualstudio.props" Condition="Exists('..\Dependencies\xunit.runner.visualstudio.2.1.0\build\net20\xunit.runner.visualstudio.props')" />
  <Import Project="..\Dependencies\xunit.runner.msbuild.2.1.0\build\portable-net45+win8+wp8+wpa81\xunit.runner.msbuild.props" Condition="Exists('..\Dependencies\xunit.runner.msbuild.2.1.0\build\portable-net45+win8+wp8+wpa81\xunit.runner.msbuild.props')" />
  <Import Project="$(MSBuildExtensionsPath)\$(MSBuildToolsVersion)\Microsoft.Common.props" Condition="Exists('$(MSBuildExtensionsPath)\$(MSBuildToolsVersion)\Microsoft.Common.props')" />
  <PropertyGroup>
    <Configuration Condition=" '$(Configuration)' == '' ">Debug</Configuration>
    <Platform Condition=" '$(Platform)' == '' ">AnyCPU</Platform>
    <ProjectGuid>{EC9C05C6-0E59-4DE3-AFE4-1D44B5A512A1}</ProjectGuid>
    <OutputType>Library</OutputType>
    <AppDesignerFolder>Properties</AppDesignerFolder>
    <RootNamespace>Tests</RootNamespace>
    <AssemblyName>SafetySharp.Tests</AssemblyName>
    <TargetFrameworkVersion>v4.5.2</TargetFrameworkVersion>
    <FileAlignment>512</FileAlignment>
    <NuGetPackageImportStamp>
    </NuGetPackageImportStamp>
    <TargetFrameworkProfile />
  </PropertyGroup>
  <PropertyGroup Condition=" '$(Configuration)|$(Platform)' == 'Debug|AnyCPU' ">
    <DebugSymbols>true</DebugSymbols>
    <DebugType>full</DebugType>
    <Optimize>false</Optimize>
    <OutputPath>..\Binaries\Debug\</OutputPath>
    <DefineConstants>DEBUG;TRACE</DefineConstants>
    <ErrorReport>prompt</ErrorReport>
    <WarningLevel>4</WarningLevel>
    <WarningsAsErrors>
    </WarningsAsErrors>
    <NoWarn>0626; 0649; 0414; 0162; 1522</NoWarn>
    <AllowUnsafeBlocks>true</AllowUnsafeBlocks>
  </PropertyGroup>
  <PropertyGroup Condition=" '$(Configuration)|$(Platform)' == 'Release|AnyCPU' ">
    <DebugType>pdbonly</DebugType>
    <Optimize>true</Optimize>
    <OutputPath>..\Binaries\Release\</OutputPath>
    <DefineConstants>TRACE</DefineConstants>
    <ErrorReport>prompt</ErrorReport>
    <WarningLevel>4</WarningLevel>
    <NoWarn>0626; 0649; 0414; 0162; 1522</NoWarn>
    <AllowUnsafeBlocks>true</AllowUnsafeBlocks>
  </PropertyGroup>
  <ItemGroup>
    <Reference Include="JetBrains.Annotations, Version=10.0.0.0, Culture=neutral, PublicKeyToken=1010a0d8d6380325, processorArchitecture=MSIL">
      <HintPath>..\Dependencies\JetBrains.Annotations.10.0.0\lib\net20\JetBrains.Annotations.dll</HintPath>
      <Private>True</Private>
    </Reference>
    <Reference Include="Microsoft.Build.Utilities.Core, Version=14.0.0.0, Culture=neutral, PublicKeyToken=b03f5f7f11d50a3a, processorArchitecture=MSIL" />
    <Reference Include="Microsoft.CodeAnalysis, Version=1.2.0.0, Culture=neutral, PublicKeyToken=31bf3856ad364e35, processorArchitecture=MSIL">
      <HintPath>..\Dependencies\Microsoft.CodeAnalysis.Common.1.2.1\lib\net45\Microsoft.CodeAnalysis.dll</HintPath>
      <Private>True</Private>
    </Reference>
    <Reference Include="Microsoft.CodeAnalysis.CSharp, Version=1.2.0.0, Culture=neutral, PublicKeyToken=31bf3856ad364e35, processorArchitecture=MSIL">
      <HintPath>..\Dependencies\Microsoft.CodeAnalysis.CSharp.1.2.1\lib\net45\Microsoft.CodeAnalysis.CSharp.dll</HintPath>
      <Private>True</Private>
    </Reference>
    <Reference Include="Microsoft.CodeAnalysis.CSharp.Workspaces, Version=1.2.0.0, Culture=neutral, PublicKeyToken=31bf3856ad364e35, processorArchitecture=MSIL">
      <HintPath>..\Dependencies\Microsoft.CodeAnalysis.CSharp.Workspaces.1.2.1\lib\net45\Microsoft.CodeAnalysis.CSharp.Workspaces.dll</HintPath>
      <Private>True</Private>
    </Reference>
    <Reference Include="Microsoft.CodeAnalysis.Workspaces, Version=1.2.0.0, Culture=neutral, PublicKeyToken=31bf3856ad364e35, processorArchitecture=MSIL">
      <HintPath>..\Dependencies\Microsoft.CodeAnalysis.Workspaces.Common.1.2.1\lib\net45\Microsoft.CodeAnalysis.Workspaces.dll</HintPath>
      <Private>True</Private>
    </Reference>
    <Reference Include="Microsoft.CodeAnalysis.Workspaces.Desktop, Version=1.2.0.0, Culture=neutral, PublicKeyToken=31bf3856ad364e35, processorArchitecture=MSIL">
      <HintPath>..\Dependencies\Microsoft.CodeAnalysis.Workspaces.Common.1.2.1\lib\net45\Microsoft.CodeAnalysis.Workspaces.Desktop.dll</HintPath>
      <Private>True</Private>
    </Reference>
    <Reference Include="Shouldly, Version=2.7.0.0, Culture=neutral, PublicKeyToken=6042cbcb05cbc941, processorArchitecture=MSIL">
      <HintPath>..\Dependencies\Shouldly.2.7.0\lib\net40\Shouldly.dll</HintPath>
      <Private>True</Private>
    </Reference>
    <Reference Include="System" />
    <Reference Include="System.Collections.Immutable, Version=1.1.37.0, Culture=neutral, PublicKeyToken=b03f5f7f11d50a3a, processorArchitecture=MSIL">
      <HintPath>..\Dependencies\System.Collections.Immutable.1.1.37\lib\dotnet\System.Collections.Immutable.dll</HintPath>
      <Private>True</Private>
    </Reference>
    <Reference Include="System.Composition.AttributedModel, Version=1.0.27.0, Culture=neutral, PublicKeyToken=b03f5f7f11d50a3a, processorArchitecture=MSIL">
      <HintPath>..\Dependencies\Microsoft.Composition.1.0.27\lib\portable-net45+win8+wp8+wpa81\System.Composition.AttributedModel.dll</HintPath>
      <Private>True</Private>
    </Reference>
    <Reference Include="System.Composition.Convention, Version=1.0.27.0, Culture=neutral, PublicKeyToken=b03f5f7f11d50a3a, processorArchitecture=MSIL">
      <HintPath>..\Dependencies\Microsoft.Composition.1.0.27\lib\portable-net45+win8+wp8+wpa81\System.Composition.Convention.dll</HintPath>
      <Private>True</Private>
    </Reference>
    <Reference Include="System.Composition.Hosting, Version=1.0.27.0, Culture=neutral, PublicKeyToken=b03f5f7f11d50a3a, processorArchitecture=MSIL">
      <HintPath>..\Dependencies\Microsoft.Composition.1.0.27\lib\portable-net45+win8+wp8+wpa81\System.Composition.Hosting.dll</HintPath>
      <Private>True</Private>
    </Reference>
    <Reference Include="System.Composition.Runtime, Version=1.0.27.0, Culture=neutral, PublicKeyToken=b03f5f7f11d50a3a, processorArchitecture=MSIL">
      <HintPath>..\Dependencies\Microsoft.Composition.1.0.27\lib\portable-net45+win8+wp8+wpa81\System.Composition.Runtime.dll</HintPath>
      <Private>True</Private>
    </Reference>
    <Reference Include="System.Composition.TypedParts, Version=1.0.27.0, Culture=neutral, PublicKeyToken=b03f5f7f11d50a3a, processorArchitecture=MSIL">
      <HintPath>..\Dependencies\Microsoft.Composition.1.0.27\lib\portable-net45+win8+wp8+wpa81\System.Composition.TypedParts.dll</HintPath>
      <Private>True</Private>
    </Reference>
    <Reference Include="System.Core" />
    <Reference Include="System.Reflection.Metadata, Version=1.2.0.0, Culture=neutral, PublicKeyToken=b03f5f7f11d50a3a, processorArchitecture=MSIL">
      <HintPath>..\Dependencies\System.Reflection.Metadata.1.2.0\lib\portable-net45+win8\System.Reflection.Metadata.dll</HintPath>
      <Private>True</Private>
    </Reference>
    <Reference Include="System.Xml.Linq" />
    <Reference Include="System.Data.DataSetExtensions" />
    <Reference Include="Microsoft.CSharp" />
    <Reference Include="System.Data" />
    <Reference Include="System.Xml" />
    <Reference Include="xunit.abstractions, Version=2.0.0.0, Culture=neutral, PublicKeyToken=8d05b1bb7a6fdb6c, processorArchitecture=MSIL">
      <HintPath>..\Dependencies\xunit.abstractions.2.0.0\lib\net35\xunit.abstractions.dll</HintPath>
      <Private>True</Private>
    </Reference>
    <Reference Include="xunit.assert, Version=2.1.0.3179, Culture=neutral, PublicKeyToken=8d05b1bb7a6fdb6c, processorArchitecture=MSIL">
      <HintPath>..\Dependencies\xunit.assert.2.1.0\lib\dotnet\xunit.assert.dll</HintPath>
      <Private>True</Private>
    </Reference>
    <Reference Include="xunit.core, Version=2.1.0.3179, Culture=neutral, PublicKeyToken=8d05b1bb7a6fdb6c, processorArchitecture=MSIL">
      <HintPath>..\Dependencies\xunit.extensibility.core.2.1.0\lib\dotnet\xunit.core.dll</HintPath>
      <Private>True</Private>
    </Reference>
    <Reference Include="xunit.execution.desktop, Version=2.1.0.3179, Culture=neutral, PublicKeyToken=8d05b1bb7a6fdb6c, processorArchitecture=MSIL">
      <HintPath>..\Dependencies\xunit.extensibility.execution.2.1.0\lib\net45\xunit.execution.desktop.dll</HintPath>
      <Private>True</Private>
    </Reference>
  </ItemGroup>
  <ItemGroup>
    <Compile Include="..\Source\SafetySharp\Properties\InternalsVisibleTo.cs">
      <Link>Properties\InternalsVisibleTo.cs</Link>
    </Compile>
    <Compile Include="..\Source\SharedAssemblyInfo.cs">
      <Link>Properties\SharedAssemblyInfo.cs</Link>
    </Compile>
    <Compile Include="Analysis\Dcca\all faults suppressed.cs" />
    <Compile Include="Analysis\Dcca\empty set.cs" />
    <Compile Include="Analysis\Dcca\exception suppressed counter examples.cs" />
    <Compile Include="Analysis\Dcca\multiple singleton cut sets.cs" />
    <Compile Include="Analysis\Dcca\exception.cs" />
    <Compile Include="Analysis\Dcca\multiple forced faults.cs" />
    <Compile Include="Analysis\Dcca\multiple suppressed faults.cs" />
    <Compile Include="Analysis\Dcca\multiple cut sets suppressed counter examples.cs" />
    <Compile Include="Analysis\Dcca\no faults.cs" />
    <Compile Include="Analysis\Dcca\all faults forced.cs" />
    <Compile Include="Analysis\Dcca\single forced fault.cs" />
    <Compile Include="Analysis\Dcca\forced and suppressed faults.cs" />
    <Compile Include="Analysis\Dcca\large fault count.cs" />
    <Compile Include="Analysis\Dcca\single suppressed fault.cs" />
    <Compile Include="Analysis\Dcca\multiple two point cut sets.cs" />
    <Compile Include="Analysis\Dcca\no cut sets.cs" />
    <Compile Include="Analysis\Dcca\unused fault.cs" />
    <Compile Include="Analysis\Dcca\single singleton cut set.cs" />
    <Compile Include="Analysis\Dcca\single two point cut set.cs" />
    <Compile Include="Analysis\Heuristics\empty set.cs" />
    <Compile Include="Analysis\Invariants\CounterExamples\bindings.cs" />
    <Compile Include="Analysis\Invariants\CounterExamples\faults.cs" />
    <Compile Include="Analysis\Invariants\CounterExamples\formulas.cs" />
    <Compile Include="Analysis\Invariants\CounterExamples\generation suppressed with exception.cs" />
    <Compile Include="Analysis\Invariants\CounterExamples\initial state exception.cs" />
    <Compile Include="Analysis\Invariants\CounterExamples\nondeterminism.cs" />
    <Compile Include="Analysis\Invariants\CounterExamples\hidden variable with effect.cs" />
    <Compile Include="Analysis\Invariants\CounterExamples\non-initial state exception.cs" />
    <Compile Include="Analysis\Invariants\CounterExamples\hidden initial state.cs" />
    <Compile Include="Analysis\Invariants\CounterExamples\stepping.cs" />
    <Compile Include="Analysis\Invariants\CounterExamples\generation suppressed without exception.cs" />
    <Compile Include="Analysis\Invariants\CounterExamples\steps.cs" />
    <Compile Include="Analysis\Invariants\CounterExamples\variable ranges.cs" />
    <Compile Include="Analysis\Invariants\NotViolated\deterministic.cs" />
    <Compile Include="Analysis\Invariants\NotViolated\disabled faults.cs" />
    <Compile Include="Analysis\Invariants\NotViolated\fault activation.cs" />
    <Compile Include="Analysis\Invariants\NotViolated\ranges.cs" />
    <Compile Include="Analysis\Invariants\MultipleInvariants\fault activation.cs" />
    <Compile Include="Analysis\Invariants\MultipleInvariants\multiple choices 1.cs" />
    <Compile Include="Analysis\Invariants\MultipleInvariants\multiple initial states.cs" />
    <Compile Include="Analysis\Invariants\MultipleInvariants\multiple subformulas.cs" />
    <Compile Include="Analysis\Invariants\MultipleInvariants\non-inline formulas.cs" />
    <Compile Include="Analysis\Invariants\MultipleInvariants\nondeterministic fault effects.cs" />
    <Compile Include="Analysis\Invariants\MultipleInvariants\single choice.cs" />
    <Compile Include="Analysis\Invariants\MultipleInvariants\state machine.cs" />
    <Compile Include="Analysis\Invariants\MultipleInvariants\multiple counter examples.cs" />
    <Compile Include="Analysis\Invariants\Violated\hidden variable in formula.cs" />
    <Compile Include="Analysis\Invariants\Violated\multiple subformulas.cs" />
    <Compile Include="Analysis\Invariants\Violated\non-inline formulas.cs" />
    <Compile Include="Analysis\Invariants\NotViolated\initial state.cs" />
    <Compile Include="Analysis\Invariants\NotViolated\multiple subformulas.cs" />
    <Compile Include="Analysis\Invariants\NotViolated\single choice.cs" />
    <Compile Include="Analysis\Invariants\NotViolated\state machine.cs" />
    <Compile Include="Analysis\Invariants\NotViolated\undo choice.cs" />
    <Compile Include="Analysis\Invariants\NotViolated\undo nested choice.cs" />
    <Compile Include="Analysis\Invariants\Violated\array components.cs" />
    <Compile Include="Analysis\Invariants\Violated\nondeterministic fault effects.cs" />
    <Compile Include="Analysis\Invariants\Violated\deterministic.cs" />
    <Compile Include="Analysis\Invariants\Violated\initial state.cs" />
    <Compile Include="Analysis\Invariants\Violated\list components.cs" />
    <Compile Include="Analysis\Invariants\Violated\multiple choices 1.cs" />
    <Compile Include="Analysis\Invariants\Violated\multiple choices 2.cs" />
    <Compile Include="Analysis\Invariants\Violated\multiple initial states.cs" />
    <Compile Include="Analysis\Invariants\Violated\required port.cs" />
    <Compile Include="Analysis\Invariants\NotViolated\multi-part formula.cs" />
    <Compile Include="Analysis\Invariants\Violated\single choice.cs" />
    <Compile Include="Analysis\Invariants\Violated\state machine.cs" />
    <Compile Include="Analysis\Ltl\NotViolated\deterministic faults.cs" />
    <Compile Include="Analysis\Ltl\NotViolated\deterministic.cs" />
    <Compile Include="Analysis\Ltl\NotViolated\forced faults.cs" />
    <Compile Include="Analysis\Ltl\NotViolated\initial state.cs" />
    <Compile Include="Analysis\Ltl\NotViolated\multiple choices.cs" />
    <Compile Include="Analysis\Ltl\NotViolated\nondeterministic faults.cs" />
    <Compile Include="Analysis\Ltl\NotViolated\single choice.cs" />
    <Compile Include="Analysis\Ltl\NotViolated\state machine multiple initial states.cs" />
    <Compile Include="Analysis\Ltl\Violated\deterministic.cs" />
    <Compile Include="Analysis\Ltl\Violated\initial state.cs" />
    <Compile Include="Analysis\Ltl\Violated\multiple choices.cs" />
    <Compile Include="Analysis\Ltl\Violated\single choice.cs" />
    <Compile Include="Analysis\Ltl\Violated\undo fault after successful activation.cs" />
<<<<<<< HEAD
    <Compile Include="Analysis\Probabilistic\custom probability of transient fault.cs" />
    <Compile Include="Analysis\Probabilistic\emulate dice with coin.cs" />
    <Compile Include="Analysis\Probabilistic\formula which is always false.cs" />
    <Compile Include="Analysis\Probabilistic\multiple formulas in one run.cs" />
    <Compile Include="Analysis\Probabilistic\multiple initial states.cs" />
    <Compile Include="Analysis\Probabilistic\permanent fault leads to invariant violation only in specific step.cs" />
    <Compile Include="Analysis\Probabilistic\probabilities sum up to 1 even with permanent activatable fault.cs" />
    <Compile Include="Analysis\Probabilistic\probabilities sum up to 1 even with transient activatable fault.cs" />
    <Compile Include="Analysis\Probabilistic\same target state on different ways.cs" />
    <Compile Include="Analysis\Probabilistic\same target state with different transient faults.cs" />
    <Compile Include="Analysis\Probabilistic\transient fault leads to invariant violation only in specific step.cs" />
    <Compile Include="DataStructures\BidirectionalGraphTests.cs" />
=======
    <Compile Include="Analysis\Ordering\no order.cs" />
    <Compile Include="Analysis\Ordering\precedes some.cs" />
    <Compile Include="Analysis\Ordering\simultaneous some.cs" />
    <Compile Include="Analysis\Ordering\simultaneous all.cs" />
    <Compile Include="Analysis\Ordering\precedes all.cs" />
    <Compile Include="Analysis\Ordering\strictly precedes some.cs" />
    <Compile Include="Analysis\Ordering\strictly precedes all.cs" />
    <Compile Include="Analysis\StateConstraints\no initial state.cs" />
    <Compile Include="Analysis\StateConstraints\ineffective constraint.cs" />
    <Compile Include="Analysis\StateConstraints\additional object.cs" />
    <Compile Include="Analysis\StateConstraints\single removed state.cs" />
    <Compile Include="Analysis\StateConstraints\deterministic through constraints.cs" />
    <Compile Include="Analysis\StateConstraints\deadlock.cs" />
>>>>>>> 18a5e44c
    <Compile Include="Diagnostics\Bindings\Invalid\non-component required port binding.cs" />
    <Compile Include="Diagnostics\Bindings\Valid\non-component provided port binding.cs" />
    <Compile Include="Diagnostics\CustomComponents\Invalid\components cannot implement IInitializable.cs" />
    <Compile Include="Diagnostics\FaultEffects\Invalid\generic base substitution.cs" />
    <Compile Include="Diagnostics\FaultEffects\Invalid\implicit nondeterminism double override.cs" />
    <Compile Include="Diagnostics\FaultEffects\Invalid\implicit nondeterminism.cs" />
    <Compile Include="Diagnostics\FaultEffects\Invalid\no base.cs" />
    <Compile Include="Diagnostics\FaultEffects\Invalid\sealed.cs" />
    <Compile Include="Diagnostics\FaultEffects\Valid\deterministic effects without priorities.cs" />
    <Compile Include="Diagnostics\FaultEffects\Valid\effects with priorities.cs" />
    <Compile Include="Diagnostics\FaultEffects\Valid\explicit nondeterminism.cs" />
    <Compile Include="Diagnostics\FaultEffects\Valid\generic nested.cs" />
    <Compile Include="Diagnostics\FaultEffects\Valid\generic.cs" />
    <Compile Include="DataStructures\DoubleVectorTests.cs" />
    <Compile Include="End2EndTests.cs" />
    <Compile Include="End2EndTests.Helpers.cs">
      <DependentUpon>End2EndTests.cs</DependentUpon>
    </Compile>
    <Compile Include="End2End\Files\success.cs">
      <CopyToOutputDirectory>PreserveNewest</CopyToOutputDirectory>
    </Compile>
    <Compile Include="End2End\Files\analysis error.cs">
      <CopyToOutputDirectory>PreserveNewest</CopyToOutputDirectory>
    </Compile>
    <Compile Include="End2End\Files\compilation error.cs">
      <CopyToOutputDirectory>PreserveNewest</CopyToOutputDirectory>
    </Compile>
    <Compile Include="End2End\Tests\analysis error.cs" />
    <Compile Include="End2End\Tests\compilation error.cs" />
    <Compile Include="End2End\Tests\success.cs" />
    <Compile Include="Execution\Bindings\Components\non port binding.cs" />
    <Compile Include="Execution\Bindings\Components\system namespace.cs" />
    <Compile Include="Execution\Bindings\Models\generic component.cs" />
    <Compile Include="Execution\Bindings\Models\interface provided port.cs" />
    <Compile Include="Execution\Bindings\Models\non port binding.cs" />
    <Compile Include="Execution\Bindings\Models\methods.cs" />
    <Compile Include="Execution\Bindings\Models\properties.cs" />
    <Compile Include="Execution\Faults\Binding\multiple effects.cs" />
    <Compile Include="Execution\Faults\Binding\nested inherited fault.cs" />
    <Compile Include="Execution\Faults\Binding\inherited fault.cs" />
    <Compile Include="Execution\Faults\Binding\generics.cs" />
    <Compile Include="Execution\Faults\Binding\non nested.cs" />
    <Compile Include="Execution\Faults\ProvidedPorts\multiple effects same type.cs" />
    <Compile Include="Execution\Faults\ProvidedPorts\multiple effects.cs" />
    <Compile Include="Execution\Faults\ProvidedPorts\multiple inactive effects.cs" />
    <Compile Include="Execution\Faults\ProvidedPorts\single inactive effect.cs" />
    <Compile Include="Execution\ModelCopy\cyclic roots.cs" />
    <Compile Include="Execution\ModelCopy\duplicated roots.cs" />
    <Compile Include="Execution\ModelCopy\fields.cs" />
    <Compile Include="Execution\ModelCopy\generic model.cs" />
    <Compile Include="Execution\ModelCopy\inherited model.cs" />
    <Compile Include="Execution\ModelCopy\methods.cs" />
    <Compile Include="Execution\ModelCopy\mixed.cs" />
    <Compile Include="Execution\ModelCopy\properties.cs" />
    <Compile Include="Execution\RootDiscovery\duplicated roots.cs" />
    <Compile Include="Execution\RootDiscovery\cyclic roots.cs" />
    <Compile Include="Execution\RootDiscovery\inherited model.cs" />
    <Compile Include="Execution\RootDiscovery\generic model.cs" />
    <Compile Include="Execution\RootDiscovery\set-only property.cs" />
    <Compile Include="Execution\RootDiscovery\method with parameters.cs" />
    <Compile Include="Execution\RootDiscovery\non-roots.cs" />
    <Compile Include="Execution\RootDiscovery\mixed.cs" />
    <Compile Include="Execution\RootDiscovery\methods.cs" />
    <Compile Include="Execution\RootDiscovery\static.cs" />
    <Compile Include="Execution\RootDiscovery\properties.cs" />
    <Compile Include="Execution\RootDiscovery\none.cs" />
    <Compile Include="Execution\RootDiscovery\fields.cs" />
    <Compile Include="Execution\Simulation\linq.cs" />
    <Compile Include="Execution\Simulation\faults.cs" />
    <Compile Include="Execution\Simulation\bindings.cs" />
    <Compile Include="Execution\Simulation\nondeterminism.cs" />
    <Compile Include="Execution\Simulation\formulas.cs" />
    <Compile Include="Execution\Simulation\stepping.cs" />
    <Compile Include="Execution\Simulation\generics.cs" />
    <Compile Include="Execution\Simulation\equatable.cs" />
    <Compile Include="Execution\Simulation\variable ranges.cs" />
    <Compile Include="Execution\Simulation\steps.cs" />
    <Compile Include="FaultActivationTests.cs" />
    <Compile Include="AnalysisTests.Helpers.cs">
      <DependentUpon>AnalysisTests.cs</DependentUpon>
    </Compile>
    <Compile Include="DiagnosticsTests.cs" />
    <Compile Include="DiagnosticsTests.Helpers.cs">
      <DependentUpon>DiagnosticsTests.cs</DependentUpon>
    </Compile>
    <Compile Include="Diagnostics\Bindings\Invalid\ambiguous.cs" />
    <Compile Include="Diagnostics\Bindings\Invalid\delegate-cast, no compatible ports.cs" />
    <Compile Include="Diagnostics\Bindings\Invalid\failed binding.cs" />
    <Compile Include="Diagnostics\Bindings\Invalid\inaccessible candidates.cs" />
    <Compile Include="Diagnostics\Bindings\Invalid\non-delegate.cs" />
    <Compile Include="Diagnostics\Bindings\Valid\inaccessible ambiguous candidates.cs" />
    <Compile Include="Diagnostics\Bindings\Valid\multiple candidates.cs" />
    <Compile Include="Diagnostics\Bindings\Valid\overridden provided port.cs" />
    <Compile Include="Diagnostics\Bindings\Valid\overridden required port.cs" />
    <Compile Include="Diagnostics\Bindings\Valid\provided port replaced by required.cs" />
    <Compile Include="Diagnostics\Bindings\Valid\replaced provided port.cs" />
    <Compile Include="Diagnostics\Bindings\Valid\replaced required port.cs" />
    <Compile Include="Diagnostics\Bindings\Valid\required port replaced by provided.cs" />
    <Compile Include="Diagnostics\Bindings\Valid\resolve ambiguity.cs" />
    <Compile Include="Diagnostics\Bindings\Valid\same name, different kind.cs" />
    <Compile Include="Diagnostics\Bindings\Valid\same name.cs" />
    <Compile Include="Diagnostics\Bindings\Valid\single candidate.cs" />
    <Compile Include="Diagnostics\CustomComponents\Invalid\base type not derived from Component.cs" />
    <Compile Include="Diagnostics\CustomComponents\Invalid\IComponent reimplementation.cs" />
    <Compile Include="Diagnostics\CustomComponents\Invalid\IComponent reimplemention by inherited component.cs" />
    <Compile Include="Diagnostics\CustomComponents\Invalid\inherited type not derived from Component.cs" />
    <Compile Include="Diagnostics\CustomComponents\Invalid\nested base types not derived from Component.cs" />
    <Compile Include="Diagnostics\CustomComponents\Valid\nested types derived from Component.cs" />
    <Compile Include="Diagnostics\CustomComponents\Valid\type directly derived from Component.cs" />
    <Compile Include="Diagnostics\CustomComponents\Valid\types indirectly derived from Component.cs" />
    <Compile Include="Diagnostics\Faults\Invalid\fault effect read.cs" />
    <Compile Include="Diagnostics\Faults\Invalid\fault effect write.cs" />
    <Compile Include="Diagnostics\Faults\Invalid\component write.cs" />
    <Compile Include="Diagnostics\Faults\Invalid\component read.cs" />
    <Compile Include="Diagnostics\Faults\Valid\component constructor.cs" />
    <Compile Include="Diagnostics\Faults\Valid\non component.cs" />
    <Compile Include="Diagnostics\Faults\Valid\non fault member.cs" />
    <Compile Include="Diagnostics\FaultEffects\Invalid\non-public nested.cs" />
    <Compile Include="Diagnostics\FaultEffects\Invalid\internal non-nested.cs" />
    <Compile Include="Diagnostics\FaultEffects\Invalid\generic non-nested.cs" />
    <Compile Include="Diagnostics\FaultEffects\Invalid\generic nested.cs" />
    <Compile Include="Diagnostics\FaultEffects\Invalid\non-component base.cs" />
    <Compile Include="Diagnostics\FaultEffects\Invalid\fault effect base.cs" />
    <Compile Include="Diagnostics\FaultEffects\Invalid\object base.cs" />
    <Compile Include="Diagnostics\FaultEffects\Invalid\overrides.cs" />
    <Compile Include="Diagnostics\FaultEffects\Valid\internal non-nested.cs" />
    <Compile Include="Diagnostics\FaultEffects\Valid\non-nested.cs" />
    <Compile Include="Diagnostics\FaultEffects\Valid\nested.cs" />
    <Compile Include="Diagnostics\FaultEffects\Valid\overrides.cs" />
    <Compile Include="Diagnostics\PortImplementation\Invalid\wrong base kind.cs" />
    <Compile Include="Diagnostics\PortImplementation\Invalid\wrong kind, properties.cs" />
    <Compile Include="Diagnostics\PortImplementation\Invalid\wrong kind, methods.cs" />
    <Compile Include="Diagnostics\PortImplementation\Valid\no attributes.cs" />
    <Compile Include="Diagnostics\PortImplementation\Valid\no component interface.cs" />
    <Compile Include="Diagnostics\PortImplementation\Valid\no component.cs" />
    <Compile Include="Diagnostics\PortImplementation\Valid\unknown port type.cs" />
    <Compile Include="Diagnostics\PortKinds\Invalid\accessors with both attributes.cs" />
    <Compile Include="Diagnostics\PortKinds\Invalid\accessors with single attribute.cs" />
    <Compile Include="Diagnostics\PortKinds\Invalid\both attributes.cs" />
    <Compile Include="Diagnostics\PortKinds\Invalid\indexer ports.cs" />
    <Compile Include="Diagnostics\PortKinds\Invalid\extern update method.cs" />
    <Compile Include="Diagnostics\PortKinds\Invalid\extern with Provided attribute.cs" />
    <Compile Include="Diagnostics\PortKinds\Invalid\event ports.cs" />
    <Compile Include="Diagnostics\PortKinds\Invalid\non-extern with Required attribute.cs" />
    <Compile Include="Diagnostics\PortKinds\Invalid\generic ports.cs" />
    <Compile Include="Diagnostics\PortKinds\Invalid\static ports.cs" />
    <Compile Include="Diagnostics\PortKinds\Invalid\update method marked as port.cs" />
    <Compile Include="Diagnostics\PortKinds\Invalid\update method marked with both port attributes.cs" />
    <Compile Include="Diagnostics\PortKinds\Invalid\without attributes within component interface.cs" />
    <Compile Include="Diagnostics\PortKinds\Valid\accessors with attributes outside of component.cs" />
    <Compile Include="Diagnostics\PortKinds\Valid\accessors without attributes.cs" />
    <Compile Include="Diagnostics\PortKinds\Valid\both attributes outside of component class or interface.cs" />
    <Compile Include="Diagnostics\PortKinds\Valid\extern replaced update method.cs" />
    <Compile Include="Diagnostics\PortKinds\Valid\extern with Provided attribute outside of component.cs" />
    <Compile Include="Diagnostics\PortKinds\Valid\extern with Required attribute.cs" />
    <Compile Include="Diagnostics\PortKinds\Valid\non-extern with Provided attribute.cs" />
    <Compile Include="Diagnostics\PortKinds\Valid\non-extern with Required attribute outside of component.cs" />
    <Compile Include="Diagnostics\PortKinds\Valid\only one of the attributes.cs" />
    <Compile Include="Diagnostics\PortKinds\Valid\replaced update method.cs" />
    <Compile Include="Diagnostics\PortKinds\Valid\static members.cs" />
    <Compile Include="Diagnostics\PortKinds\Valid\unmarked update methods.cs" />
    <Compile Include="Diagnostics\PortKinds\Valid\without attributes outside of component interface.cs" />
    <Compile Include="Diagnostics\PortKinds\Valid\without attributes.cs" />
    <Compile Include="Execution\Bindings\Components\properties.cs" />
    <Compile Include="Execution\Bindings\Components\unbound.cs" />
    <Compile Include="Execution\Bindings\Components\explicit interface provided port.cs" />
    <Compile Include="Execution\Bindings\Components\explicit interface required port.cs" />
    <Compile Include="Execution\Bindings\Components\generic component.cs" />
    <Compile Include="Execution\Bindings\Components\inaccessible ambiguous candidates.cs" />
    <Compile Include="Execution\Bindings\Components\interface provided port.cs" />
    <Compile Include="Execution\Bindings\Components\interface required port.cs" />
    <Compile Include="Execution\Bindings\Components\multiple candidates.cs" />
    <Compile Include="Execution\Bindings\Components\overridden interface provided port.cs" />
    <Compile Include="Execution\Bindings\Components\overridden required port.cs" />
    <Compile Include="Execution\Bindings\Components\overridden provided port.cs" />
    <Compile Include="Execution\Bindings\Components\properties and methods.cs" />
    <Compile Include="Execution\Bindings\Components\property ambiguity.cs" />
    <Compile Include="Execution\Bindings\Components\provided port replaced by required.cs" />
    <Compile Include="Execution\Bindings\Components\replaced provided port.cs" />
    <Compile Include="Execution\Bindings\Components\replaced required port.cs" />
    <Compile Include="Execution\Bindings\Components\required port replaced by provided.cs" />
    <Compile Include="Execution\Bindings\Components\resolve ambiguity.cs" />
    <Compile Include="Execution\Bindings\Components\same name, different kind.cs" />
    <Compile Include="Execution\Bindings\Components\same name.cs" />
    <Compile Include="Execution\Bindings\Components\single candidate.cs" />
    <Compile Include="Execution\Faults\Binding\multiple faults.cs" />
    <Compile Include="Execution\Faults\Binding\non root.cs" />
    <Compile Include="Execution\Faults\Binding\overwritten binding.cs" />
    <Compile Include="Execution\Faults\Binding\property bound.cs" />
    <Compile Include="Execution\Faults\Binding\field bound.cs" />
    <Compile Include="Execution\Faults\Binding\no binding.cs" />
    <Compile Include="Execution\Faults\ProvidedPorts\abstract effect.cs" />
    <Compile Include="Execution\Faults\ProvidedPorts\base effect only.cs" />
    <Compile Include="Execution\Faults\ProvidedPorts\derived component.cs" />
    <Compile Include="Execution\Faults\ProvidedPorts\deterministic setter faults.cs" />
    <Compile Include="Execution\Faults\ProvidedPorts\deterministic getter faults.cs" />
    <Compile Include="Execution\Faults\ProvidedPorts\deterministic method faults.cs" />
    <Compile Include="Execution\Faults\ProvidedPorts\single indexer fault.cs" />
    <Compile Include="Execution\Faults\ProvidedPorts\single property fault.cs" />
    <Compile Include="Execution\Faults\ProvidedPorts\single method fault.cs" />
    <Compile Include="Execution\Faults\RequiredPorts\deterministic getter faults.cs" />
    <Compile Include="Execution\Faults\RequiredPorts\deterministic method faults.cs" />
    <Compile Include="Execution\Faults\RequiredPorts\deterministic setter faults.cs" />
    <Compile Include="Execution\Faults\RequiredPorts\single method fault.cs" />
    <Compile Include="Execution\Faults\RequiredPorts\single property fault.cs" />
    <Compile Include="Execution\Faults\UpdateMethods\deterministic faults.cs" />
    <Compile Include="Execution\Faults\UpdateMethods\single fault.cs" />
    <Compile Include="Execution\ProvidedPorts\Indexers\generic component.cs" />
    <Compile Include="Execution\ProvidedPorts\Indexers\interface.cs" />
    <Compile Include="Execution\ProvidedPorts\Indexers\non-inherited.cs" />
    <Compile Include="Execution\ProvidedPorts\Indexers\overridden.cs" />
    <Compile Include="Execution\ProvidedPorts\Indexers\replaced.cs" />
    <Compile Include="Execution\ProvidedPorts\Properties\generic component.cs" />
    <Compile Include="Execution\ProvidedPorts\Properties\interface.cs" />
    <Compile Include="Execution\ProvidedPorts\Properties\non-inherited.cs" />
    <Compile Include="Execution\ProvidedPorts\Properties\overridden.cs" />
    <Compile Include="Execution\ProvidedPorts\Properties\replaced.cs" />
    <Compile Include="Execution\ProvidedPorts\Methods\generic component.cs" />
    <Compile Include="Execution\ProvidedPorts\Methods\non-inherited.cs" />
    <Compile Include="Execution\ProvidedPorts\Methods\interface.cs" />
    <Compile Include="Execution\ProvidedPorts\Methods\overridden.cs" />
    <Compile Include="Execution\ProvidedPorts\Methods\replaced.cs" />
    <Compile Include="Execution\RequiredPorts\Properties\explicit interface.cs" />
    <Compile Include="Execution\RequiredPorts\Properties\generic component.cs" />
    <Compile Include="Execution\RequiredPorts\Properties\implicit interface.cs" />
    <Compile Include="Execution\RequiredPorts\Properties\non-inherited.cs" />
    <Compile Include="Execution\RequiredPorts\Properties\overridden.cs" />
    <Compile Include="Execution\RequiredPorts\Properties\replaced.cs" />
    <Compile Include="Execution\RequiredPorts\Methods\implicit interface.cs" />
    <Compile Include="Execution\RequiredPorts\Methods\explicit interface.cs" />
    <Compile Include="Execution\RequiredPorts\Methods\generic component.cs" />
    <Compile Include="Execution\RequiredPorts\Methods\non-inherited.cs" />
    <Compile Include="Execution\RequiredPorts\Methods\overridden.cs" />
    <Compile Include="Execution\RequiredPorts\Methods\replaced.cs" />
    <Compile Include="Execution\Scheduling\block kind order.cs" />
    <Compile Include="Execution\Scheduling\subcomponents explicit.cs" />
    <Compile Include="Execution\Scheduling\subcomponent order.cs" />
    <Compile Include="Execution\Scheduling\subcomponents mixed.cs" />
    <Compile Include="Execution\Scheduling\subcomponents implicit.cs" />
    <Compile Include="Execution\StateMachines\comparisons.cs" />
    <Compile Include="Execution\StateMachines\multiple initial states.cs" />
    <Compile Include="Execution\StateMachines\return in action.cs" />
    <Compile Include="Execution\StateMachines\multiple transition states.cs" />
    <Compile Include="Execution\StateMachines\initial state.cs" />
    <Compile Include="Execution\StateMachines\conflicting variables.cs" />
    <Compile Include="Execution\StateMachines\multiple transitions.cs" />
    <Compile Include="Execution\StateMachines\named parameters.cs" />
    <Compile Include="Execution\StateMachines\nested transitions.cs" />
    <Compile Include="Execution\StateMachines\single transition.cs" />
    <Compile Include="Execution\UpdateMethods\base calls.cs" />
    <Compile Include="Execution\UpdateMethods\directly overridden.cs" />
    <Compile Include="Execution\UpdateMethods\indirectly overridden.cs" />
    <Compile Include="Execution\UpdateMethods\not overridden.cs" />
    <Compile Include="FaultActivationTests.Helpers.cs">
      <DependentUpon>FaultActivationTests.cs</DependentUpon>
    </Compile>
    <Compile Include="FaultActivation\Formulas\combined activated initial state.cs" />
    <Compile Include="FaultActivation\Formulas\combined activated.cs" />
    <Compile Include="FaultActivation\Formulas\multiple transitions later removed.cs" />
    <Compile Include="FaultActivation\Formulas\fault with same observable effect as later choice.cs" />
    <Compile Include="FaultActivation\Formulas\multiple activated.cs" />
    <Compile Include="FaultActivation\Formulas\single activated.cs" />
    <Compile Include="FaultActivation\Formulas\never activated.cs" />
    <Compile Include="FaultActivation\Formulas\not activated initial state.cs" />
    <Compile Include="FaultActivation\Formulas\multiple activated initial state.cs" />
    <Compile Include="FaultActivation\Formulas\single activated initial state.cs" />
    <Compile Include="FaultActivation\Formulas\undone fault activation not observable.cs" />
    <Compile Include="FaultActivation\StateGraph\multiple faults fully minimizable.cs" />
    <Compile Include="FaultActivation\StateGraph\multiple transitions later removed.cs" />
    <Compile Include="FaultActivation\StateGraph\nondeterminism.cs" />
    <Compile Include="FaultActivation\StateGraph\simultaneous faults.cs" />
    <Compile Include="FaultActivation\StateGraph\single permanent fault activated once.cs" />
    <Compile Include="FaultActivation\StateGraph\multiple faults semi minimizable.cs" />
    <Compile Include="FaultActivation\StateGraph\undone fault activation not observable enum.cs" />
    <Compile Include="FaultActivation\StateGraph\undone fault activation observable.cs" />
    <Compile Include="FaultActivation\StateGraph\faults with constant effects.cs" />
    <Compile Include="FaultActivation\StateGraph\unused fault.cs" />
    <Compile Include="FaultActivation\StateGraph\initial state.cs" />
    <Compile Include="Formulas\Operators\compilation.cs" />
    <Compile Include="Formulas\StateFormulas\binary expressions.cs" />
    <Compile Include="Formulas\StateFormulas\arrays.cs" />
    <Compile Include="Formulas\StateFormulas\nameof.cs" />
    <Compile Include="Formulas\StateFormulas\parameters.cs" />
    <Compile Include="Formulas\StateFormulas\cast.cs" />
    <Compile Include="Formulas\StateFormulas\assignment.cs" />
    <Compile Include="Formulas\StateFormulas\properties.cs" />
    <Compile Include="Formulas\StateFormulas\fields.cs" />
    <Compile Include="Formulas\StateFormulas\local.cs" />
    <Compile Include="Formulas\StateFormulas\return.cs" />
    <Compile Include="Formulas\Operators\multiple.cs" />
    <Compile Include="Formulas\Operators\exists.cs" />
    <Compile Include="Formulas\Operators\and.cs" />
    <Compile Include="Formulas\Operators\equivalence.cs" />
    <Compile Include="Formulas\Operators\all.cs" />
    <Compile Include="Formulas\Operators\finally.cs" />
    <Compile Include="Formulas\Operators\globally.cs" />
    <Compile Include="Formulas\Operators\implies.cs" />
    <Compile Include="Formulas\Operators\next.cs" />
    <Compile Include="Formulas\Operators\not.cs" />
    <Compile Include="Formulas\Operators\or.cs" />
    <Compile Include="Formulas\Operators\until.cs" />
    <Compile Include="ExecutionTests.cs" />
    <Compile Include="ExecutionTests.Helpers.cs">
      <DependentUpon>ExecutionTests.cs</DependentUpon>
    </Compile>
    <Compile Include="FormulaTests.cs" />
    <Compile Include="FormulaTests.Helpers.cs">
      <DependentUpon>FormulaTests.cs</DependentUpon>
    </Compile>
    <Compile Include="AnalysisTests.cs" />
    <Compile Include="DataStructures\MarkovChainTests.cs" />
    <Compile Include="Normalization\FaultNames\Changed\properties.cs" />
    <Compile Include="Normalization\FaultNames\Changed\fields.cs" />
    <Compile Include="Normalization\FaultNames\Changed\locals.cs" />
    <Compile Include="Normalization\FaultNames\Unchanged\initialized fault.cs" />
    <Compile Include="Normalization\FaultNames\Unchanged\has name.cs" />
    <Compile Include="Normalization\FaultNames\Unchanged\uninitialized fault.cs" />
    <Compile Include="Normalization\FaultNames\Unchanged\no fault.cs" />
    <Compile Include="Normalization\LiftedExpressions\Lifted\method chaining.cs" />
    <Compile Include="Normalization\LiftedExpressions\Lifted\named parameters.cs" />
    <Compile Include="Normalization\LiftedExpressions\Lifted\line break preservation.cs" />
    <Compile Include="Normalization\LiftedExpressions\Lifted\method invocation, multiple arguments.cs" />
    <Compile Include="Normalization\LiftedExpressions\Lifted\method invocation, single argument.cs" />
    <Compile Include="Normalization\LiftedExpressions\Lifted\nested invocations.cs" />
    <Compile Include="Normalization\LiftedExpressions\Lifted\indexer.cs" />
    <Compile Include="Normalization\LiftedExpressions\Lifted\object creation.cs" />
    <Compile Include="Normalization\LiftedExpressions\Unlifted\method invocation.cs" />
    <Compile Include="Normalization\LiftedExpressions\Unlifted\nameof.cs" />
    <Compile Include="Normalization\LiftedExpressions\Unlifted\object creation.cs" />
    <Compile Include="NormalizationTests.cs" />
    <Compile Include="NormalizationTests.Helpers.cs">
      <DependentUpon>NormalizationTests.cs</DependentUpon>
    </Compile>
    <Compile Include="Normalization\LineCounts\no class accessibility modifier.cs" />
    <None Include="Normalization\LineCounts\complex component with bindings.cs" />
    <Compile Include="Normalization\LineCounts\provided ports.cs" />
    <Compile Include="Normalization\LineCounts\provided ports with faults.cs" />
    <Compile Include="Normalization\LineCounts\state machine.cs" />
    <Compile Include="Normalization\LineCounts\required ports with faults.cs" />
    <Compile Include="Normalization\LineCounts\required ports.cs" />
    <Compile Include="Normalization\Partial\Normalized\class declarations.cs" />
    <Compile Include="Normalization\Partial\Normalized\struct declarations.cs" />
    <Compile Include="Normalization\Partial\Unchanged\class declarations.cs" />
    <Compile Include="Normalization\Partial\Unchanged\enum declaration.cs" />
    <Compile Include="Normalization\Partial\Unchanged\interface declarations.cs" />
    <Compile Include="Normalization\Partial\Unchanged\struct declarations.cs" />
    <Compile Include="FaultActivation\StateGraph\single permanent fault always activated.cs" />
    <Compile Include="FaultActivation\StateGraph\single transient fault activated once.cs" />
    <Compile Include="FaultActivation\StateGraph\single transient fault always activated.cs" />
    <Compile Include="FaultActivation\StateGraph\without faults.cs" />
    <Compile Include="FaultActivation\StateGraph\fault without observable effect.cs" />
    <Compile Include="Execution\Components\Fields\list.cs" />
    <Compile Include="Execution\Components\Fields\hidden.cs" />
    <Compile Include="Execution\Components\Fields\non-serializable.cs" />
    <Compile Include="Execution\Components\Fields\non-discoverable.cs" />
    <Compile Include="Execution\Components\Fields\readonly.cs" />
    <Compile Include="Execution\Components\Fields\none.cs" />
    <Compile Include="Execution\Components\Fields\generic.cs" />
    <Compile Include="Execution\Components\Fields\array.cs" />
    <Compile Include="Execution\Components\Fields\multiple.cs" />
    <Compile Include="Execution\Components\Fields\single.cs" />
    <Compile Include="Execution\Components\Ports\provided ports.cs" />
    <Compile Include="Execution\Components\Ports\required ports.cs" />
    <Compile Include="Execution\Components\Subcomponents\list.cs" />
    <Compile Include="Execution\Components\Subcomponents\hidden.cs" />
    <Compile Include="Execution\Components\Subcomponents\array.cs" />
    <Compile Include="Execution\Components\Subcomponents\shared.cs" />
    <Compile Include="Execution\Components\Subcomponents\non-discoverable.cs" />
    <Compile Include="Execution\Components\Subcomponents\null.cs" />
    <Compile Include="Execution\Components\Subcomponents\readonly.cs" />
    <Compile Include="Execution\Components\Subcomponents\multiple.cs" />
    <Compile Include="Execution\Components\Subcomponents\generic.cs" />
    <Compile Include="Execution\Components\Subcomponents\single.cs" />
    <Compile Include="Execution\Components\Subcomponents\non-serializable.cs" />
    <Compile Include="Execution\Components\Subcomponents\none.cs" />
    <Compile Include="Execution\Models\Faults\multiple generic.cs" />
    <Compile Include="Execution\Models\Faults\multiple.cs" />
    <Compile Include="Execution\Models\Faults\single shared.cs" />
    <Compile Include="Execution\Models\Faults\single in subcomponent.cs" />
    <Compile Include="Execution\Models\Faults\single.cs" />
    <Compile Include="Execution\Models\Subcomponents\generic.cs" />
    <Compile Include="Execution\Models\Subcomponents\multiple.cs" />
    <Compile Include="Execution\Models\Subcomponents\single.cs" />
    <Compile Include="Serialization\Compaction\alignment.cs" />
    <Compile Include="Serialization\Compaction\Boolean 1 byte.cs" />
    <Compile Include="Serialization\Compaction\faults.cs" />
    <Compile Include="Serialization\Compaction\large.cs" />
    <Compile Include="Serialization\Compaction\mixed 4.cs" />
    <Compile Include="Serialization\Compaction\mixed 3.cs" />
    <Compile Include="Serialization\Compaction\mixed 2.cs" />
    <Compile Include="Serialization\Compaction\Boolean.cs" />
    <Compile Include="Serialization\Compaction\state machine.cs" />
    <Compile Include="Serialization\Compaction\Int16 range.cs" />
    <Compile Include="Serialization\Compaction\Int32 range.cs" />
    <Compile Include="Serialization\Compaction\mixed 1.cs" />
    <Compile Include="Serialization\Compaction\enum range.cs" />
    <Compile Include="Serialization\Compaction\two bytes.cs" />
    <Compile Include="Serialization\Compaction\one byte.cs" />
    <Compile Include="Serialization\Enumerations\Int16.cs" />
    <Compile Include="Serialization\Enumerations\Int64.cs" />
    <Compile Include="Serialization\Enumerations\Int32.cs" />
    <Compile Include="Serialization\Enumerations\Int8.cs" />
    <Compile Include="Serialization\Enumerations\UInt16.cs" />
    <Compile Include="Serialization\Enumerations\UInt64.cs" />
    <Compile Include="Serialization\Enumerations\UInt32.cs" />
    <Compile Include="Serialization\Enumerations\UInt8.cs" />
    <Compile Include="Serialization\Misc\empty state.cs" />
    <Compile Include="Serialization\Misc\hidden property.cs" />
    <Compile Include="Serialization\Misc\hidden state struct.cs" />
    <Compile Include="Serialization\Misc\hidden state optimized.cs" />
    <Compile Include="Serialization\Misc\optimized serialization.cs" />
    <Compile Include="Serialization\Misc\full serialization.cs" />
    <Compile Include="Serialization\Misc\const fields.cs" />
    <Compile Include="Serialization\Misc\hidden state full.cs" />
    <Compile Include="Serialization\Misc\mixed 2.cs" />
    <Compile Include="Serialization\Misc\mixed 1.cs" />
    <Compile Include="Serialization\Objects\dictionaries.cs" />
    <Compile Include="Serialization\Objects\delegate assignment.cs" />
    <Compile Include="Serialization\Objects\hidden array elements properties.cs" />
    <Compile Include="Serialization\Objects\hidden struct field.cs" />
    <Compile Include="Serialization\Objects\nondiscoverable object in struct.cs" />
    <Compile Include="Serialization\Objects\nondiscoverable delegate.cs" />
    <Compile Include="Serialization\Objects\hidden array elements fields.cs" />
    <Compile Include="Serialization\Objects\hidden list elements.cs" />
    <Compile Include="Serialization\Objects\list of structs.cs" />
    <Compile Include="Serialization\Objects\serialized arrays.cs" />
    <Compile Include="Serialization\Objects\lists.cs" />
    <Compile Include="Serialization\Objects\delegates.cs" />
    <Compile Include="Serialization\Objects\null.cs" />
    <Compile Include="Serialization\Objects\multiple objects.cs" />
    <Compile Include="Serialization\Objects\nested objects.cs" />
    <Compile Include="Serialization\Objects\interface field.cs" />
    <Compile Include="Serialization\Objects\arrays.cs" />
    <Compile Include="Serialization\Objects\fault effect.cs" />
    <Compile Include="Serialization\Objects\boxed values.cs" />
    <Compile Include="Serialization\Objects\single object.cs" />
    <Compile Include="Serialization\Objects\nullable structs.cs" />
    <Compile Include="Serialization\Objects\structs.cs" />
    <Compile Include="Serialization\PrimitiveTypes\Char.cs" />
    <Compile Include="Serialization\PrimitiveTypes\Bool.cs" />
    <Compile Include="Serialization\PrimitiveTypes\Int64.cs" />
    <Compile Include="Serialization\PrimitiveTypes\Int8.cs" />
    <Compile Include="Serialization\PrimitiveTypes\Int16.cs" />
    <Compile Include="Serialization\PrimitiveTypes\UInt64.cs" />
    <Compile Include="Serialization\PrimitiveTypes\Pointer.cs" />
    <Compile Include="Serialization\PrimitiveTypes\UInt8.cs" />
    <Compile Include="Serialization\PrimitiveTypes\UInt16.cs" />
    <Compile Include="Serialization\PrimitiveTypes\UInt32.cs" />
    <Compile Include="Serialization\PrimitiveTypes\Int32.cs" />
    <Compile Include="Serialization\Ranges\Enum.cs" />
    <Compile Include="Serialization\Ranges\Bool.cs" />
    <Compile Include="Serialization\Ranges\Char.cs" />
    <Compile Include="Serialization\Ranges\Error.cs" />
    <Compile Include="Serialization\Ranges\property ranges via method.cs" />
    <Compile Include="Serialization\Ranges\property ranges via attributes.cs" />
    <Compile Include="Serialization\Ranges\struct array.cs" />
    <Compile Include="Serialization\Ranges\struct.cs" />
    <Compile Include="Serialization\Ranges\inherited field.cs" />
    <Compile Include="Serialization\Ranges\generic type.cs" />
    <Compile Include="Serialization\Ranges\Int16.cs" />
    <Compile Include="Serialization\Ranges\generic field type.cs" />
    <Compile Include="Serialization\Ranges\Int32.cs" />
    <Compile Include="Serialization\Ranges\Int64.cs" />
    <Compile Include="Serialization\Ranges\Int8.cs" />
    <Compile Include="Serialization\Ranges\UInt16.cs" />
    <Compile Include="Serialization\Ranges\UInt32.cs" />
    <Compile Include="Serialization\Ranges\UInt64.cs" />
    <Compile Include="Serialization\Ranges\UInt8.cs" />
    <Compile Include="Serialization\RuntimeModels\linq delegate.cs" />
    <Compile Include="Serialization\RuntimeModels\multiple effects with state.cs" />
    <Compile Include="Serialization\RuntimeModels\ranges via methods.cs" />
    <Compile Include="Serialization\RuntimeModels\ranges via attributes.cs" />
    <Compile Include="Serialization\RuntimeModels\objects in struct.cs" />
    <Compile Include="Serialization\RuntimeModels\reference to model.cs" />
    <Compile Include="Serialization\RuntimeModels\delegates in array.cs" />
    <Compile Include="Serialization\RuntimeModels\unbound.cs" />
    <Compile Include="Serialization\RuntimeModels\binding.cs" />
    <Compile Include="Serialization\RuntimeModels\deterministic faults.cs" />
    <Compile Include="Serialization\RuntimeModels\single fault.cs" />
    <Compile Include="Serialization\RuntimeModels\nondeterministic faults.cs" />
    <Compile Include="Serialization\RuntimeModels\manual binding.cs" />
    <Compile Include="Serialization\RuntimeModels\type.cs" />
    <Compile Include="Serialization\RuntimeModels\string.cs" />
    <Compile Include="Serialization\RuntimeModels\unserializable type.cs" />
    <Compile Include="Serialization\RuntimeModels\hidden type.cs" />
    <Compile Include="Serialization\RuntimeModels\subcomponent array.cs" />
    <Compile Include="Serialization\RuntimeModels\generic components.cs" />
    <Compile Include="Serialization\RuntimeModels\cyclic hierarchy.cs" />
    <Compile Include="Serialization\RuntimeModels\inherited components.cs" />
    <Compile Include="Serialization\RuntimeModels\simple hierarchy.cs" />
    <Compile Include="Serialization\RuntimeModels\interface components.cs" />
    <Compile Include="Serialization\RuntimeModels\single component.cs" />
    <Compile Include="SerializationTests.cs" />
    <Compile Include="SerializationTests.Helpers.cs">
      <DependentUpon>SerializationTests.cs</DependentUpon>
    </Compile>
    <Compile Include="Serialization\StateLabels\ctl formula.cs" />
    <Compile Include="Serialization\StateLabels\invariants evaluation.cs" />
    <Compile Include="Serialization\StateLabels\ltl formula.cs" />
    <Compile Include="Serialization\StateLabels\invariants with closure.cs" />
    <Compile Include="Serialization\StateLabels\invariant without closure.cs" />
    <Compile Include="DataStructures\SparseDoubleMatrixTests.cs" />
    <Compile Include="Utilities\TestErrorReporter.cs" />
    <Compile Include="Utilities\TestModel.cs" />
    <Compile Include="Utilities\TestTraceOutput.cs" />
    <Compile Include="Properties\AssemblyInfo.cs" />
    <Compile Include="Utilities\CSharpException.cs" />
    <Compile Include="Utilities\ITestableObject.cs" />
    <Compile Include="Utilities\TestComponent.cs" />
    <Compile Include="Utilities\TestException.cs" />
    <Compile Include="Utilities\TestObject.cs" />
    <Compile Include="Utilities\Tests.cs" />
  </ItemGroup>
  <ItemGroup>
    <ProjectReference Include="..\Source\Compiler\Compiler.csproj">
      <Project>{8823091c-387f-4f4d-abcd-8f71d1528cbb}</Project>
      <Name>Compiler</Name>
    </ProjectReference>
    <ProjectReference Include="..\Source\SafetySharp\SafetySharp.csproj">
      <Project>{9b6c1fb4-3f1b-43ac-a0e0-eaed4088bf37}</Project>
      <Name>SafetySharp</Name>
    </ProjectReference>
  </ItemGroup>
  <ItemGroup>
    <Service Include="{82A7F48D-3B50-4B1E-B82E-3ADA8210C358}" />
  </ItemGroup>
  <ItemGroup>
    <Analyzer Include="..\Dependencies\Microsoft.CodeAnalysis.Analyzers.1.1.0\analyzers\dotnet\cs\Microsoft.CodeAnalysis.Analyzers.dll" />
    <Analyzer Include="..\Dependencies\Microsoft.CodeAnalysis.Analyzers.1.1.0\analyzers\dotnet\cs\Microsoft.CodeAnalysis.CSharp.Analyzers.dll" />
  </ItemGroup>
  <ItemGroup>
    <None Include="End2End\Files\TestProject.csproj">
      <CopyToOutputDirectory>PreserveNewest</CopyToOutputDirectory>
    </None>
  </ItemGroup>
  <ItemGroup />
  <Import Project="$(MSBuildToolsPath)\Microsoft.CSharp.targets" />
  <!-- To modify your build process, add your task inside one of the targets below and uncomment it. 
       Other similar extension points exist, see Microsoft.Common.targets.
  <Target Name="BeforeBuild">
  </Target>
  <Target Name="AfterBuild">
  </Target>
  -->
  <UsingTask AssemblyFile="xunit.runner.msbuild.dll" TaskName="Xunit.Runner.MSBuild.xunit" />
  <Target Name="Test">
    <xunit Assemblies="$(TargetPath)" TeamCity="true" ParallelizeTestCollections="true" />
  </Target>
  <Import Project="TestCleanup.targets" />
  <Target Name="EnsureNuGetPackageBuildImports" BeforeTargets="PrepareForBuild">
    <PropertyGroup>
      <ErrorText>This project references NuGet package(s) that are missing on this computer. Use NuGet Package Restore to download them.  For more information, see http://go.microsoft.com/fwlink/?LinkID=322105. The missing file is {0}.</ErrorText>
    </PropertyGroup>
    <Error Condition="!Exists('..\Dependencies\xunit.runner.msbuild.2.1.0\build\portable-net45+win8+wp8+wpa81\xunit.runner.msbuild.props')" Text="$([System.String]::Format('$(ErrorText)', '..\Dependencies\xunit.runner.msbuild.2.1.0\build\portable-net45+win8+wp8+wpa81\xunit.runner.msbuild.props'))" />
    <Error Condition="!Exists('..\Dependencies\xunit.runner.visualstudio.2.1.0\build\net20\xunit.runner.visualstudio.props')" Text="$([System.String]::Format('$(ErrorText)', '..\Dependencies\xunit.runner.visualstudio.2.1.0\build\net20\xunit.runner.visualstudio.props'))" />
  </Target>
</Project><|MERGE_RESOLUTION|>--- conflicted
+++ resolved
@@ -209,20 +209,6 @@
     <Compile Include="Analysis\Ltl\Violated\multiple choices.cs" />
     <Compile Include="Analysis\Ltl\Violated\single choice.cs" />
     <Compile Include="Analysis\Ltl\Violated\undo fault after successful activation.cs" />
-<<<<<<< HEAD
-    <Compile Include="Analysis\Probabilistic\custom probability of transient fault.cs" />
-    <Compile Include="Analysis\Probabilistic\emulate dice with coin.cs" />
-    <Compile Include="Analysis\Probabilistic\formula which is always false.cs" />
-    <Compile Include="Analysis\Probabilistic\multiple formulas in one run.cs" />
-    <Compile Include="Analysis\Probabilistic\multiple initial states.cs" />
-    <Compile Include="Analysis\Probabilistic\permanent fault leads to invariant violation only in specific step.cs" />
-    <Compile Include="Analysis\Probabilistic\probabilities sum up to 1 even with permanent activatable fault.cs" />
-    <Compile Include="Analysis\Probabilistic\probabilities sum up to 1 even with transient activatable fault.cs" />
-    <Compile Include="Analysis\Probabilistic\same target state on different ways.cs" />
-    <Compile Include="Analysis\Probabilistic\same target state with different transient faults.cs" />
-    <Compile Include="Analysis\Probabilistic\transient fault leads to invariant violation only in specific step.cs" />
-    <Compile Include="DataStructures\BidirectionalGraphTests.cs" />
-=======
     <Compile Include="Analysis\Ordering\no order.cs" />
     <Compile Include="Analysis\Ordering\precedes some.cs" />
     <Compile Include="Analysis\Ordering\simultaneous some.cs" />
@@ -236,7 +222,18 @@
     <Compile Include="Analysis\StateConstraints\single removed state.cs" />
     <Compile Include="Analysis\StateConstraints\deterministic through constraints.cs" />
     <Compile Include="Analysis\StateConstraints\deadlock.cs" />
->>>>>>> 18a5e44c
+    <Compile Include="Analysis\Probabilistic\custom probability of transient fault.cs" />
+    <Compile Include="Analysis\Probabilistic\emulate dice with coin.cs" />
+    <Compile Include="Analysis\Probabilistic\formula which is always false.cs" />
+    <Compile Include="Analysis\Probabilistic\multiple formulas in one run.cs" />
+    <Compile Include="Analysis\Probabilistic\multiple initial states.cs" />
+    <Compile Include="Analysis\Probabilistic\permanent fault leads to invariant violation only in specific step.cs" />
+    <Compile Include="Analysis\Probabilistic\probabilities sum up to 1 even with permanent activatable fault.cs" />
+    <Compile Include="Analysis\Probabilistic\probabilities sum up to 1 even with transient activatable fault.cs" />
+    <Compile Include="Analysis\Probabilistic\same target state on different ways.cs" />
+    <Compile Include="Analysis\Probabilistic\same target state with different transient faults.cs" />
+    <Compile Include="Analysis\Probabilistic\transient fault leads to invariant violation only in specific step.cs" />
+    <Compile Include="DataStructures\BidirectionalGraphTests.cs" />
     <Compile Include="Diagnostics\Bindings\Invalid\non-component required port binding.cs" />
     <Compile Include="Diagnostics\Bindings\Valid\non-component provided port binding.cs" />
     <Compile Include="Diagnostics\CustomComponents\Invalid\components cannot implement IInitializable.cs" />
