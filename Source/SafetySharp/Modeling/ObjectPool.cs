--- conflicted
+++ resolved
@@ -40,9 +40,6 @@
 		/// <summary>
 		///   The pooled objects that are currently not in use.
 		/// </summary>
-<<<<<<< HEAD
-		private readonly Stack<T> _pooledObjects = new Stack<T>();
-=======
 		[Hidden]
 		private readonly T[] _pooledObjects;
 
@@ -50,7 +47,6 @@
 		/// The number of objects that are available in the pool.
 		/// </summary>
 		public int Count { get; private set; }
->>>>>>> 85488df7
 
 		/// <summary>
 		///   Initializes a new instance.
@@ -60,13 +56,8 @@
 		{
 			Requires.NotNull(objs, nameof(objs));
 
-<<<<<<< HEAD
-			foreach (var obj in objs)
-				_pooledObjects.Push(obj);
-=======
 			_pooledObjects = objs.ToArray();
 			Count = _pooledObjects.Length;
->>>>>>> 85488df7
 		}
 
 		/// <summary>
@@ -84,12 +75,9 @@
 		{
 			Requires.That(capacity >= 0, nameof(capacity), "Invalid capacity.");
 
-<<<<<<< HEAD
-=======
 			_pooledObjects = new T[capacity];
 			Count = capacity;
 
->>>>>>> 85488df7
 			for (var i = 0; i < capacity; ++i)
 			{
 				T obj;
@@ -112,11 +100,7 @@
 					}
 				}
 
-<<<<<<< HEAD
-				_pooledObjects.Push(obj);
-=======
 				_pooledObjects[i] = obj;
->>>>>>> 85488df7
 			}
 		}
 
