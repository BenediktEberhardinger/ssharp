--- conflicted
+++ resolved
@@ -24,11 +24,8 @@
 {
 	using System;
 	using System.Collections.Generic;
-<<<<<<< HEAD
+	using System.Linq;
 	using System.Diagnostics;
-=======
-	using System.Linq;
->>>>>>> 0eeb9c2b
 	using System.Runtime.Remoting.Messaging;
 	using System.Threading;
 	using System.Threading.Tasks;
@@ -85,7 +82,6 @@
 			}
 		}
 
-<<<<<<< HEAD
 		public static void StartPerformanceMeasurement(object key)
 		{
 			Context.CreatePerformanceCounter(key);
@@ -95,9 +91,6 @@
 		{
 			return Context.RemovePerformanceCounter(key);
 		}
-=======
-
->>>>>>> 0eeb9c2b
 
 		private class SingleThreadSynchronizationContext : SynchronizationContext
 		{
