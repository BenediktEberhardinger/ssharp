// The MIT License (MIT)
// 
// Copyright (c) 2014-2016, Institute for Software & Systems Engineering
// 
// Permission is hereby granted, free of charge, to any person obtaining a copy
// of this software and associated documentation files (the "Software"), to deal
// in the Software without restriction, including without limitation the rights
// to use, copy, modify, merge, publish, distribute, sublicense, and/or sell
// copies of the Software, and to permit persons to whom the Software is
// furnished to do so, subject to the following conditions:
// 
// The above copyright notice and this permission notice shall be included in
// all copies or substantial portions of the Software.
// 
// THE SOFTWARE IS PROVIDED "AS IS", WITHOUT WARRANTY OF ANY KIND, EXPRESS OR
// IMPLIED, INCLUDING BUT NOT LIMITED TO THE WARRANTIES OF MERCHANTABILITY,
// FITNESS FOR A PARTICULAR PURPOSE AND NONINFRINGEMENT. IN NO EVENT SHALL THE
// AUTHORS OR COPYRIGHT HOLDERS BE LIABLE FOR ANY CLAIM, DAMAGES OR OTHER
// LIABILITY, WHETHER IN AN ACTION OF CONTRACT, TORT OR OTHERWISE, ARISING FROM,
// OUT OF OR IN CONNECTION WITH THE SOFTWARE OR THE USE OR OTHER DEALINGS IN
// THE SOFTWARE.

namespace SafetySharp.Analysis.ModelChecking.ModelTraversal.TraversalModifiers
{
	using Transitions;

	/// <summary>
	///   Represents a modifier that is executed when new transitions are found during model traversal.
	/// </summary>
	internal unsafe interface ITransitionModifier
	{
		/// <summary>
		///   Optionally modifies the <paramref name="transitions" />, changing any of their values. However, no new transitions can be
		///   added; transitions can be removed by setting their <see cref="CandidateTransition.IsValid" /> flag to <c>false</c>.
		///   During subsequent traversal steps, only valid transitions and target states reached by at least one valid transition
		///   are considered.
		/// </summary>
		/// <param name="context">The context of the model traversal.</param>
		/// <param name="worker">The worker that found the transition.</param>
		/// <param name="transitions">The transitions that should be checked.</param>
		/// <param name="sourceState">The source state of the transitions.</param>
		/// <param name="sourceStateIndex">The unique index of the transition's source state.</param>
<<<<<<< HEAD
		void ModifyTransitions(TraversalContext context, Worker worker, TransitionCollection transitions, byte* sourceState, int sourceStateIndex);
=======
		/// <param name="isInitial">Indicates whether the transitions are initial transitions not starting in any valid source state.</param>
		void ModifyTransitions(TraversalContext context, TransitionCollection transitions, byte* sourceState, int sourceStateIndex, bool isInitial);
>>>>>>> 18a5e44c
	}
}<|MERGE_RESOLUTION|>--- conflicted
+++ resolved
@@ -36,15 +36,10 @@
 		///   are considered.
 		/// </summary>
 		/// <param name="context">The context of the model traversal.</param>
-		/// <param name="worker">The worker that found the transition.</param>
 		/// <param name="transitions">The transitions that should be checked.</param>
 		/// <param name="sourceState">The source state of the transitions.</param>
 		/// <param name="sourceStateIndex">The unique index of the transition's source state.</param>
-<<<<<<< HEAD
-		void ModifyTransitions(TraversalContext context, Worker worker, TransitionCollection transitions, byte* sourceState, int sourceStateIndex);
-=======
 		/// <param name="isInitial">Indicates whether the transitions are initial transitions not starting in any valid source state.</param>
 		void ModifyTransitions(TraversalContext context, TransitionCollection transitions, byte* sourceState, int sourceStateIndex, bool isInitial);
->>>>>>> 18a5e44c
 	}
 }