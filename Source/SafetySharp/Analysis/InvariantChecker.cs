﻿// The MIT License (MIT)
// 
// Copyright (c) 2014-2016, Institute for Software & Systems Engineering
// 
// Permission is hereby granted, free of charge, to any person obtaining a copy
// of this software and associated documentation files (the "Software"), to deal
// in the Software without restriction, including without limitation the rights
// to use, copy, modify, merge, publish, distribute, sublicense, and/or sell
// copies of the Software, and to permit persons to whom the Software is
// furnished to do so, subject to the following conditions:
// 
// The above copyright notice and this permission notice shall be included in
// all copies or substantial portions of the Software.
// 
// THE SOFTWARE IS PROVIDED "AS IS", WITHOUT WARRANTY OF ANY KIND, EXPRESS OR
// IMPLIED, INCLUDING BUT NOT LIMITED TO THE WARRANTIES OF MERCHANTABILITY,
// FITNESS FOR A PARTICULAR PURPOSE AND NONINFRINGEMENT. IN NO EVENT SHALL THE
// AUTHORS OR COPYRIGHT HOLDERS BE LIABLE FOR ANY CLAIM, DAMAGES OR OTHER
// LIABILITY, WHETHER IN AN ACTION OF CONTRACT, TORT OR OTHERWISE, ARISING FROM,
// OUT OF OR IN CONNECTION WITH THE SOFTWARE OR THE USE OR OTHER DEALINGS IN
// THE SOFTWARE.

namespace SafetySharp.Analysis
{
	using System;
	using System.Collections.Concurrent;
	using System.Runtime.InteropServices;
	using System.Threading;
	using System.Threading.Tasks;
	using FormulaVisitors;
	using Runtime;
	using Runtime.Serialization;
	using Utilities;

	/// <summary>
	///   Checks whether an invariant holds for all states of a <see cref="RuntimeModel" /> instance.
	/// </summary>
	internal unsafe class InvariantChecker : DisposableObject
	{
		private const int ReportStateCountDelta = 200000;
		private readonly LoadBalancer _loadBalancer;
		private readonly Action<string> _output;
		private readonly StateStorage _states;
		private readonly Worker[] _workers;
		private long _computedTransitionCount;
		private CounterExample _counterExample;
		private Exception _exception;
		private int _generatingCounterExample = -1;
		private int _levelCount;
		private int _nextReport = ReportStateCountDelta;
		private readonly bool _progressOnly;
		private int _stateCount;
		private long _transitionCount;

		/// <summary>
		///   Initializes a new instance.
		/// </summary>
		/// <param name="createModel">Creates model that should be checked.</param>
		/// <param name="output">The callback that should be used to output messages.</param>
		/// <param name="configuration">The analysis configuration that should be used.</param>
		internal InvariantChecker(Func<RuntimeModel> createModel, Action<string> output, AnalysisConfiguration configuration)
		{
			Requires.NotNull(createModel, nameof(createModel));
			Requires.NotNull(output, nameof(output));

			_progressOnly = configuration.ProgressReportsOnly;
			_output = output;
			_workers = new Worker[configuration.CpuCount];

			var tasks = new Task[configuration.CpuCount];
			var stacks = new StateStack[configuration.CpuCount];

			_loadBalancer = new LoadBalancer(stacks);

			for (var i = 0; i < configuration.CpuCount; ++i)
			{
				var index = i;
				tasks[i] = Task.Factory.StartNew(() =>
				{
					stacks[index] = new StateStack(configuration.StackCapacity);
					_workers[index] = new Worker(index, this, stacks[index], createModel, configuration.SuccessorCapacity);
				});
			}

			Task.WaitAll(tasks);

			_states = new StateStorage(_workers[0].StateVectorLayout, configuration.StateCapacity);

#if false
			Console.WriteLine(_workers[0].StateVectorLayout);
#endif
		}

		/// <summary>
		///   Checks whether the model's invariant holds for all states.
		/// </summary>
		internal AnalysisResult Check()
		{
			if (!_progressOnly)
			{
				_output($"Performing invariant check with {_workers.Length} CPU cores.");
				_output($"State vector has {_workers[0].StateVectorLayout.SizeInBytes} bytes.");
			}

			_workers[0].ComputeInitialStates();

			var tasks = new Task[_workers.Length];
			for (var i = 0; i < _workers.Length; ++i)
				tasks[i] = Task.Factory.StartNew(_workers[i].Check);

			Task.WaitAll(tasks);

			if (!_progressOnly)
				Report();

			if (_exception != null)
				throw new AnalysisException(_exception, _counterExample);

			if (_counterExample != null && !_progressOnly)
				_output("Invariant violation detected.");

			return new AnalysisResult(_counterExample == null, _counterExample, _stateCount, _transitionCount, _computedTransitionCount, _levelCount);
		}

		/// <summary>
		///   Disposes the object, releasing all managed and unmanaged resources.
		/// </summary>
		/// <param name="disposing">If true, indicates that the object is disposed; otherwise, the object is finalized.</param>
		protected override void OnDisposing(bool disposing)
		{
			if (!disposing)
				return;

			_states.SafeDispose();
			_workers.SafeDisposeAll();
		}

		/// <summary>
		///   Reports the number of states and transitions that have been checked.
		/// </summary>
		private void Report()
		{
			_output($"Discovered {_stateCount:n0} states, {_transitionCount:n0} transitions, {_levelCount} levels.");
		}

		/// <summary>
		///   Atomically exchanges <paramref name="location" /> with <paramref name="newValue" /> if <paramref name="comparison" /> is
		///   greater than <paramref name="location" />.
		/// </summary>
		private static bool InterlockedExchangeIfGreaterThan(ref int location, int comparison, int newValue)
		{
			int initialValue;
			do
			{
				initialValue = location;
				if (initialValue >= comparison)
					return false;
			} while (Interlocked.CompareExchange(ref location, newValue, initialValue) != initialValue);

			return true;
		}

		/// <summary>
		///   Represents a thread that checks for invariant violations.
		/// </summary>
		private class Worker : DisposableObject
		{
			private readonly InvariantChecker _context;
			private readonly int _index;
			private readonly RuntimeModel _model;
			private readonly StateStack _stateStack;
			private readonly TransitionSet _transitions;
			private readonly Func<RuntimeModel> _createModel;
			private StateStorage _states;
			private Func<RuntimeModel> _createModel;

			/// <summary>
			///   Initializes a new instance.
			/// </summary>
			public Worker(int index, InvariantChecker context, StateStack stateStack, Func<RuntimeModel> createModel, int successorCapacity)
			{
				_index = index;

				_context = context;
				_createModel = createModel;
<<<<<<< HEAD
				_model = createModel();
=======
				_model = _createModel();
>>>>>>> ba239361
				_stateStack = stateStack;

				var invariant = CompilationVisitor.Compile(_model.Formulas[0]);
				_transitions = new TransitionSet(_model, successorCapacity, invariant);
			}

			/// <summary>
			///   Gets the state vector layout of the worker's model.
			/// </summary>
			public StateVectorLayout StateVectorLayout => _model.StateVectorLayout;

			/// <summary>
			///   Computes the model's initial states.
			/// </summary>
			public void ComputeInitialStates()
			{
				try
				{
					_states = _context._states;
					_model.ComputeInitialStates(_transitions);

					AddStates();
				}
				catch (Exception e)
				{
					_context._loadBalancer.Terminate();
					_context._exception = e;

					var trace = new[] { _model.ConstructionState, new byte[_model.StateVectorSize] };
					var choices = new[] { _model.GetLastChoices() };
					_context._counterExample = new CounterExample(_model, trace, choices);
				}
			}

			/// <summary>
			///   Checks whether the model's invariant holds for all states.
			/// </summary>
			public void Check()
			{
				_states = _context._states;

				try
				{
					while (_context._loadBalancer.LoadBalance(_index))
					{
						int state;
						if (!_stateStack.TryGetState(out state))
							continue;

						_transitions.Clear();
						_model.ComputeSuccessorStates(_transitions, _states[state]);
						AddStates();

						InterlockedExchangeIfGreaterThan(ref _context._levelCount, _stateStack.FrameCount, _stateStack.FrameCount);
						if (InterlockedExchangeIfGreaterThan(ref _context._nextReport, _context._stateCount, _context._nextReport + ReportStateCountDelta))
							_context.Report();
					}
				}
				catch (OutOfMemoryException e)
				{
					_context._loadBalancer.Terminate();
					_context._exception = e;
				}
				catch (Exception e)
				{
					_context._loadBalancer.Terminate();
					_context._exception = e;

					CreateCounterExample(endsWithException: true);
				}
			}

			/// <summary>
			///   Adds the states stored in the <see cref="_transitions" /> cache.
			/// </summary>
			private void AddStates()
			{
				if (_transitions.Count == 0)
					throw new InvalidOperationException("Deadlock detected.");

				var transitionCount = 0;
				_stateStack.PushFrame();

				for (var i = 0; i < _transitions.Count; ++i)
				{
					var transition = _transitions[i];
					if (!transition->IsValid)
						continue;

					// Store the state if it hasn't been discovered before
					int index;
					if (_states.AddState(transition->TargetState, out index))
					{
						Interlocked.Increment(ref _context._stateCount);
						_stateStack.PushState(index);
					}

					// Check if the invariant is violated; if so, generate a counter example and abort
					if (!transition->Formulas[0])
					{
						_context._loadBalancer.Terminate();
						CreateCounterExample(endsWithException: false);

						return;
					}

					++transitionCount;
				}

				Interlocked.Add(ref _context._transitionCount, transitionCount);
				Interlocked.Add(ref _context._computedTransitionCount, _transitions.ComputedTransitionCount);
			}

			/// <summary>
			///   Creates a counter example for the current topmost state.
			/// </summary>
			private void CreateCounterExample(bool endsWithException)
			{
				if (Interlocked.CompareExchange(ref _context._generatingCounterExample, _index, -1) != -1)
					return;

				var indexedTrace = _stateStack.GetTrace();
				var traceLength = 1 + (endsWithException ? indexedTrace.Length + 1 : indexedTrace.Length);
				var trace = new byte[traceLength][];
				trace[0] = _model.ConstructionState;

				if (endsWithException)
					trace[trace.Length - 1] = new byte[_model.StateVectorSize];

				for (var i = 0; i < indexedTrace.Length; ++i)
				{
					trace[i + 1] = new byte[_model.StateVectorSize];
					Marshal.Copy(new IntPtr((int*)_states[indexedTrace[i]]), trace[i + 1], 0, trace[i + 1].Length);
				}

<<<<<<< HEAD
				var model = _createModel();
				_context._counterExample = new CounterExample(model, trace, model.GenerateReplayInformation(trace, endsWithException));
=======
				// We have to create new model instances to generate and initialize the counter example, otherwise hidden
				// state variables might prevent us from doing so if they somehow influence the state
				var replayInfo = _createModel().GenerateReplayInformation(trace, endsWithException);
				_context._counterExample = new CounterExample(_createModel(), trace, replayInfo);
>>>>>>> ba239361
			}

			/// <summary>
			///   Disposes the object, releasing all managed and unmanaged resources.
			/// </summary>
			/// <param name="disposing">If true, indicates that the object is disposed; otherwise, the object is finalized.</param>
			protected override void OnDisposing(bool disposing)
			{
				if (!disposing)
					return;

				_model.SafeDispose();
				_stateStack.SafeDispose();
			}
		}

		/// <summary>
		///   Balances the load of multiple <see cref="Worker" /> instances.
		/// </summary>
		private class LoadBalancer
		{
			private readonly bool[] _awaitingWork;
			private readonly ConcurrentQueue<int> _idleWorkers;
			private readonly StateStack[] _stacks;

			private volatile bool _terminated;

			/// <summary>
			///   Initializes a new instance.
			/// </summary>
			/// <param name="stacks"></param>
			public LoadBalancer(StateStack[] stacks)
			{
				_stacks = stacks;
				_idleWorkers = new ConcurrentQueue<int>();
				_awaitingWork = new bool[stacks.Length];
			}

			/// <summary>
			///   Gets the number of workers.
			/// </summary>
			private int WorkerCount => _stacks.Length;

			/// <summary>
			///   Balances the load between <see cref="Worker" /> instances. Returns <c>false</c> to indicate that the worker should
			///   terminate.
			/// </summary>
			public bool LoadBalance(int workerIndex)
			{
				// If the invariant check has been terminated, terminate the worker
				if (_terminated)
					return false;

				var hasWork = _stacks[workerIndex].FrameCount > 0;
				var areWorkersIdle = !_idleWorkers.IsEmpty;

				// If the worker still has work and no other worker is idle, let the worker continue
				if (hasWork && !areWorkersIdle)
					return true;

				// If the worker doesn't have any work, wait until new work is assigned to it or there is no more work
				if (!hasWork)
					return AwaitWork(workerIndex);

				// Try to assign some of the worker's work to an idle worker
				return AssignWork(workerIndex);
			}

			/// <summary>
			///   Assigns work to an idle worker.
			/// </summary>
			private bool AssignWork(int workerIndex)
			{
				Assert.That(_stacks[workerIndex].FrameCount != 0, "Idle worker tries to assign work.");

				int idleWorker;
				if (!_idleWorkers.TryDequeue(out idleWorker))
					return true;

				// At this point we've got an idle worker that we can assign work to
				Assert.That(_stacks[idleWorker].FrameCount == 0, "Trying to assign work to non-idle worker.");
				Assert.That(workerIndex != idleWorker, "Worker tries to assign work to itself.");

				// If the worker actually got some new work, notify it, otherwise continue waiting
				if (_stacks[workerIndex].SplitWork(_stacks[idleWorker]))
				{
					Assert.That(_stacks[idleWorker].FrameCount != 0, "No work was assigned to non-idle worker.");
					Volatile.Write(ref _awaitingWork[idleWorker], false);
				}
				else
				{
					Assert.That(_stacks[idleWorker].FrameCount == 0, "Unexpected work assigned to idle worker.");
					_idleWorkers.Enqueue(idleWorker);
				}

				return true;
			}

			/// <summary>
			///   Stalls the worker until work has been assigned to it or there is no more work.
			/// </summary>
			private bool AwaitWork(int workerIndex)
			{
				Assert.That(_stacks[workerIndex].FrameCount == 0, "Non-idle worker awaits work.");

				Volatile.Write(ref _awaitingWork[workerIndex], true);
				_idleWorkers.Enqueue(workerIndex);

				var spinWait = new SpinWait();
				while (Volatile.Read(ref _awaitingWork[workerIndex]) && !_terminated)
				{
					// If all workers are idle, terminate the invariant check, otherwise wait a bit
					// before checking again for new work
					if (_idleWorkers.Count == WorkerCount)
						Terminate();
					else
						spinWait.SpinOnce();
				}

				// The worker now either has work available and it can continue, or the invariant check has been
				// terminated and so the worker should terminate
				return !_terminated;
			}

			/// <summary>
			///   Terminates the invariant check.
			/// </summary>
			public void Terminate()
			{
				_terminated = true;
			}
		}
	}
}<|MERGE_RESOLUTION|>--- conflicted
+++ resolved
@@ -172,7 +172,6 @@
 			private readonly TransitionSet _transitions;
 			private readonly Func<RuntimeModel> _createModel;
 			private StateStorage _states;
-			private Func<RuntimeModel> _createModel;
 
 			/// <summary>
 			///   Initializes a new instance.
@@ -183,11 +182,7 @@
 
 				_context = context;
 				_createModel = createModel;
-<<<<<<< HEAD
-				_model = createModel();
-=======
 				_model = _createModel();
->>>>>>> ba239361
 				_stateStack = stateStack;
 
 				var invariant = CompilationVisitor.Compile(_model.Formulas[0]);
@@ -323,15 +318,10 @@
 					Marshal.Copy(new IntPtr((int*)_states[indexedTrace[i]]), trace[i + 1], 0, trace[i + 1].Length);
 				}
 
-<<<<<<< HEAD
-				var model = _createModel();
-				_context._counterExample = new CounterExample(model, trace, model.GenerateReplayInformation(trace, endsWithException));
-=======
 				// We have to create new model instances to generate and initialize the counter example, otherwise hidden
 				// state variables might prevent us from doing so if they somehow influence the state
 				var replayInfo = _createModel().GenerateReplayInformation(trace, endsWithException);
 				_context._counterExample = new CounterExample(_createModel(), trace, replayInfo);
->>>>>>> ba239361
 			}
 
 			/// <summary>
