﻿// The MIT License (MIT)
// 
// Copyright (c) 2014-2016, Institute for Software & Systems Engineering
// 
// Permission is hereby granted, free of charge, to any person obtaining a copy
// of this software and associated documentation files (the "Software"), to deal
// in the Software without restriction, including without limitation the rights
// to use, copy, modify, merge, publish, distribute, sublicense, and/or sell
// copies of the Software, and to permit persons to whom the Software is
// furnished to do so, subject to the following conditions:
// 
// The above copyright notice and this permission notice shall be included in
// all copies or substantial portions of the Software.
// 
// THE SOFTWARE IS PROVIDED "AS IS", WITHOUT WARRANTY OF ANY KIND, EXPRESS OR
// IMPLIED, INCLUDING BUT NOT LIMITED TO THE WARRANTIES OF MERCHANTABILITY,
// FITNESS FOR A PARTICULAR PURPOSE AND NONINFRINGEMENT. IN NO EVENT SHALL THE
// AUTHORS OR COPYRIGHT HOLDERS BE LIABLE FOR ANY CLAIM, DAMAGES OR OTHER
// LIABILITY, WHETHER IN AN ACTION OF CONTRACT, TORT OR OTHERWISE, ARISING FROM,
// OUT OF OR IN CONNECTION WITH THE SOFTWARE OR THE USE OR OTHER DEALINGS IN
// THE SOFTWARE.

namespace SafetySharp.Odp.Reconfiguration
{
	using System;
	using System.Threading.Tasks;

	// TODO: naming is ambiguous between "controller" (vs. "observer") and "controller" (vs. "plant")
    public interface IPerfomanceMeasurementController
    {
        Task<ConfigurationUpdate> CalculateConfigurations(object context, params ITask[] tasks);
    }

<<<<<<< HEAD
    public interface IController : IPerfomanceMeasurementController
    {
		BaseAgent[] Agents { get; }

        bool ReconfigurationFailure { get; }

		event Action<BaseAgent[]> ConfigurationsCalculated;
=======
		Task<ConfigurationUpdate> CalculateConfigurations(object context, ITask task);

		event Action<ITask, ConfigurationUpdate> ConfigurationsCalculated;
>>>>>>> 0eeb9c2b
	}
}<|MERGE_RESOLUTION|>--- conflicted
+++ resolved
@@ -25,24 +25,14 @@
 	using System;
 	using System.Threading.Tasks;
 
-	// TODO: naming is ambiguous between "controller" (vs. "observer") and "controller" (vs. "plant")
-    public interface IPerfomanceMeasurementController
-    {
-        Task<ConfigurationUpdate> CalculateConfigurations(object context, params ITask[] tasks);
-    }
 
-<<<<<<< HEAD
+
     public interface IController : IPerfomanceMeasurementController
     {
 		BaseAgent[] Agents { get; }
 
-        bool ReconfigurationFailure { get; }
-
-		event Action<BaseAgent[]> ConfigurationsCalculated;
-=======
 		Task<ConfigurationUpdate> CalculateConfigurations(object context, ITask task);
 
 		event Action<ITask, ConfigurationUpdate> ConfigurationsCalculated;
->>>>>>> 0eeb9c2b
 	}
 }