// The MIT License (MIT)
// 
// Copyright (c) 2014-2016, Institute for Software & Systems Engineering
// 
// Permission is hereby granted, free of charge, to any person obtaining a copy
// of this software and associated documentation files (the "Software"), to deal
// in the Software without restriction, including without limitation the rights
// to use, copy, modify, merge, publish, distribute, sublicense, and/or sell
// copies of the Software, and to permit persons to whom the Software is
// furnished to do so, subject to the following conditions:
// 
// The above copyright notice and this permission notice shall be included in
// all copies or substantial portions of the Software.
// 
// THE SOFTWARE IS PROVIDED "AS IS", WITHOUT WARRANTY OF ANY KIND, EXPRESS OR
// IMPLIED, INCLUDING BUT NOT LIMITED TO THE WARRANTIES OF MERCHANTABILITY,
// FITNESS FOR A PARTICULAR PURPOSE AND NONINFRINGEMENT. IN NO EVENT SHALL THE
// AUTHORS OR COPYRIGHT HOLDERS BE LIABLE FOR ANY CLAIM, DAMAGES OR OTHER
// LIABILITY, WHETHER IN AN ACTION OF CONTRACT, TORT OR OTHERWISE, ARISING FROM,
// OUT OF OR IN CONNECTION WITH THE SOFTWARE OR THE USE OR OTHER DEALINGS IN
// THE SOFTWARE.

namespace SafetySharp.CaseStudies.RobotCell.Modeling.Controllers
{
	using System;
	using System.Collections.Generic;
	using System.Linq;
	using Plants;
	using SafetySharp.Modeling;
	using Odp;

<<<<<<< HEAD
	public class RobotAgent : Agent
=======
	internal class RobotAgent : Agent, ICapabilityHandler<ProduceCapability>, ICapabilityHandler<ProcessCapability>, ICapabilityHandler<ConsumeCapability>
>>>>>>> b3855867
	{
		public readonly Fault Broken = new TransientFault();
		public readonly Fault ResourceTransportFault = new TransientFault();

		// In analyses without hardware components, these replace the Tool.Broken faults.
		// When hardware components are included, these faults are ignored.
		public readonly Fault DrillBroken = new TransientFault();
		public readonly Fault InsertBroken = new TransientFault();
		public readonly Fault TightenBroken = new TransientFault();
		public readonly Fault PolishBroken = new TransientFault();

		private ICapability _currentCapability;

		[Hidden(HideElements = true)]
		private readonly List<Task> _tasks;
		private readonly List<Resource> _resources;

		public RobotAgent(ICapability[] capabilities, Robot robot, List<Task> tasks, List<Resource> resources)
			: base(capabilities)
		{
			Robot = robot;
			_tasks = tasks;
			_resources = resources;

			Broken.Name = $"{Name}.{nameof(Broken)}";
			ResourceTransportFault.Name = $"{Name}.{nameof(ResourceTransportFault)}";

			AddTolerableFaultEffects();
		}

		protected RobotAgent() { } // for fault effects

		public override string Name => $"R{ID}";

		public Robot Robot { get; }

		protected override void DropResource()
		{
			// For now, the resource disappears magically...
			Robot?.DiscardWorkpiece();

			base.DropResource();
		}

		protected override bool CheckInput(Agent agent)
		{
			return Robot?.CanTransfer() ?? true;
		}

		protected override bool CheckOutput(Agent agent)
		{
			return Robot?.CanTransfer() ?? true;
		}

		protected override bool CheckAllocatedCapability(ICapability capability)
		{
			if (!CanSwitchTools())
				return false;

			var processCapability = capability as ProcessCapability;
			return processCapability == null || CanApply(processCapability);
		}

		protected override void TakeResource(Odp.Resource resource)
		{
			var agent = (CartAgent)_currentRole.PreCondition.Port;

			// If we fail to transfer the resource, the robot loses all of its connections
			if (TakeResource(agent.Cart))
			{
				base.TakeResource(resource);
				return;
			}

			Robot?.DiscardWorkpiece();
			ClearConnections();
		}

		protected override void TransferResource()
		{
			var agent = (CartAgent)_currentRole.PostCondition.Port;

			// If we fail to transfer the resource, the robot loses all of its connections
			if (PlaceResource(agent.Cart))
			{
				base.TransferResource(); // inform the cart
				return;
			}

			Robot?.DiscardWorkpiece();
			ClearConnections();
		}

		private void ClearConnections()
		{
			// Using ToArray() to prevent removal during collection iteration

			foreach (var input in Inputs.ToArray())
				input.Disconnect(this);

			foreach (var output in Outputs.ToArray())
				Disconnect(output);
		}

		public override bool CanExecute(Role role)
		{
			if (role.CapabilitiesToApply.FirstOrDefault() is ProduceCapability)
			{
				var availableResourceCount = _resources.Count(resource => resource.Task == role.Task);
				return availableResourceCount > 0
					   && !_tasks.Any(task => task.IsResourceInProduction)
					   && base.CanExecute(role);
			}
			return base.CanExecute(role);
		}

		public void ApplyCapability(ProduceCapability capability)
		{
			var index = _resources.FindIndex(resource => resource.Task == _currentRole.Task);
			if (index == -1)
				throw new InvalidOperationException("All resources for this task have already been produced");

			Resource = _resources[index];
			_resources.RemoveAt(index);

			(Resource.Task as Task).IsResourceInProduction = true;
			Robot?.ProduceWorkpiece((Resource as Resource).Workpiece);
			Resource.OnCapabilityApplied(capability);
		}

		public void ApplyCapability(ProcessCapability capability)
		{
			if (Resource == null)
				throw new InvalidOperationException("Cannot process when no resource available");

			if (!Equals(_currentCapability, capability))
			{
				// Switch the capability; if we fail to do so, remove all other capabilities from the available ones
				if (SwitchCapability(capability))
					_currentCapability = capability;
				else
				{
					_availableCapabilities.RemoveAll(c => !c.Equals(_currentCapability));
					return;
				}
			}

			// Apply the capability; if we fail to do so, remove it from the available ones
			if (!ApplyCurrentCapability())
			{
				_availableCapabilities.Remove(capability);
			}
			else
			{
				Resource.OnCapabilityApplied(capability);
			}
		}

		public void ApplyCapability(ConsumeCapability capability)
		{
			if (Resource == null)
				throw new InvalidOperationException("Cannot consume when no resource available");

			Resource.OnCapabilityApplied(capability);
			Robot?.ConsumeWorkpiece();
			(Resource.Task as Task).IsResourceInProduction = false;
			Resource = null;
		}

		// robot delegation methods
		// This enables tolerable faults to be analyzed both with and without hardware models.
		protected virtual bool CanSwitchTools()			=> Robot?.CanSwitch() ?? true;
		protected virtual bool ApplyCurrentCapability() => Robot?.ApplyCapability() ?? true;
		protected virtual bool TakeResource(Cart cart)	=> Robot?.TakeResource(cart) ?? true;
		protected virtual bool PlaceResource(Cart cart)	=> Robot?.PlaceResource(cart) ?? true;
		protected virtual bool CanApply(ProcessCapability capability)			=> Robot?.CanApply(capability) ?? true;
		protected virtual bool SwitchCapability(ProcessCapability capability)	=> Robot?.SwitchCapability(capability) ?? true;

		private void AddTolerableFaultEffects()
		{
			Broken.Subsumes(ResourceTransportFault);
			if (Robot != null)
				Robot.AddTolerableFaultEffects(Broken, ResourceTransportFault);
			else
			{
				Broken.AddEffect<BrokenEffect>(this);
				ResourceTransportFault.AddEffect<ResourceTransportEffect>(this);

				DrillBroken.AddEffect<DrillBrokenEffect>(this);
				InsertBroken.AddEffect<InsertBrokenEffect>(this);
				TightenBroken.AddEffect<TightenBrokenEffect>(this);
				PolishBroken.AddEffect<PolishBrokenEffect>(this);

				Broken.Subsumes(DrillBroken, InsertBroken, TightenBroken, PolishBroken);
			}
		}

		[FaultEffect, Priority(5)]
		internal class BrokenEffect : RobotAgent
		{
			protected override bool ApplyCurrentCapability() => false;
			protected override bool CanApply(ProcessCapability capability) => false;
			protected override bool TakeResource(Cart cart) => false;
			protected override bool PlaceResource(Cart cart) => false;

			protected override bool CheckInput(Agent agent) => false;
			protected override bool CheckOutput(Agent agent) => false;
		}

		[FaultEffect]
		internal class ResourceTransportEffect : RobotAgent
		{
			protected override bool TakeResource(Cart cart) => false;
			protected override bool PlaceResource(Cart cart) => false;

			protected override bool CheckInput(Agent agent) => false;
			protected override bool CheckOutput(Agent agent) => false;
		}

		// TODO: a common base class for these effects would be nice (once S# supports it)
		[FaultEffect, Priority(1)]
		internal class DrillBrokenEffect : RobotAgent
		{
			protected override bool CanApply(ProcessCapability capability)
				=> capability.ProductionAction != ProductionAction.Drill && base.CanApply(capability);

			protected override bool ApplyCurrentCapability()
				=> (_currentCapability as ProcessCapability)?.ProductionAction != ProductionAction.Drill
					&& base.ApplyCurrentCapability();
		}

		[FaultEffect, Priority(2)]
		internal class InsertBrokenEffect : RobotAgent
		{
			protected override bool CanApply(ProcessCapability capability)
				=> capability.ProductionAction != ProductionAction.Insert && base.CanApply(capability);

			protected override bool ApplyCurrentCapability()
				=> (_currentCapability as ProcessCapability)?.ProductionAction != ProductionAction.Insert
					&& base.ApplyCurrentCapability();
		}

		[FaultEffect, Priority(3)]
		internal class TightenBrokenEffect : RobotAgent
		{
			protected override bool CanApply(ProcessCapability capability)
				=> capability.ProductionAction != ProductionAction.Tighten && base.CanApply(capability);

			protected override bool ApplyCurrentCapability()
				=> (_currentCapability as ProcessCapability)?.ProductionAction != ProductionAction.Tighten
					&& base.ApplyCurrentCapability();
		}

		[FaultEffect, Priority(4)]
		internal class PolishBrokenEffect : RobotAgent
		{
			protected override bool CanApply(ProcessCapability capability)
				=> capability.ProductionAction != ProductionAction.Polish && base.CanApply(capability);

			protected override bool ApplyCurrentCapability()
				=> (_currentCapability as ProcessCapability)?.ProductionAction != ProductionAction.Polish
					&& base.ApplyCurrentCapability();
		}
	}
}<|MERGE_RESOLUTION|>--- conflicted
+++ resolved
@@ -29,11 +29,7 @@
 	using SafetySharp.Modeling;
 	using Odp;
 
-<<<<<<< HEAD
-	public class RobotAgent : Agent
-=======
-	internal class RobotAgent : Agent, ICapabilityHandler<ProduceCapability>, ICapabilityHandler<ProcessCapability>, ICapabilityHandler<ConsumeCapability>
->>>>>>> b3855867
+	public class RobotAgent : Agent, ICapabilityHandler<ProduceCapability>, ICapabilityHandler<ProcessCapability>, ICapabilityHandler<ConsumeCapability>
 	{
 		public readonly Fault Broken = new TransientFault();
 		public readonly Fault ResourceTransportFault = new TransientFault();
