--- conflicted
+++ resolved
@@ -28,11 +28,7 @@
 	using SafetySharp.Modeling;
 	using Odp;
 
-<<<<<<< HEAD
-	public abstract class Agent : BaseAgent<Agent, Task>
-=======
-	internal abstract class Agent : BaseAgent
->>>>>>> bd1eb1c6
+	public abstract class Agent : BaseAgent
 	{
 		public readonly Fault ConfigurationUpdateFailed = new TransientFault();
 
